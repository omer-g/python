{
  "language": "Python",
  "active": true,
  "exercises": [
    {
      "uuid": "f458c48a-4a05-4809-9168-8edd55179349",
      "slug": "hello-world",
      "core": false,
      "unlocked_by": null,
      "difficulty": 1,
      "topics": [
        "control-flow (if-else statements)",
        "optional values",
        "text formatting"
      ]
    },
    {
      "uuid": "b6acda85-5f62-4d9c-bb4f-42b7a360355a",
      "slug": "leap",
      "core": false,
      "unlocked_by": null,
      "difficulty": 1,
      "topics": [
        "control-flow (if-else statements)",
        "booleans",
        "logic"
      ]
    },
    {
      "uuid": "d1a98c79-d3cc-4035-baab-0e334d2b6a57",
      "slug": "isogram",
      "core": false,
      "unlocked_by": null,
      "difficulty": 1,
      "topics": [

      ]
    },
    {
      "uuid": "bebf7ae6-1c35-48bc-926b-e053a975eb10",
      "slug": "pangram",
      "core": false,
      "unlocked_by": null,
      "difficulty": 1,
      "topics": [
        "control-flow (loops)",
        "control-flow (if-else statements)",
        "strings",
        "algorithms",
        "filtering",
        "logic"
      ]
    },
    {
      "uuid": "ca7c5ef1-5135-4fb4-8e68-669ef0f2a51a",
      "slug": "rna-transcription",
      "core": false,
      "unlocked_by": null,
      "difficulty": 1,
      "topics": [
        "control-flow (if-else statements)",
        "control-flow (loops)",
        "maps",
        "strings",
        "logic",
        "transforming"
      ]
    },
    {
      "uuid": "8648fa0c-d85f-471b-a3ae-0f8c05222c89",
      "slug": "hamming",
      "core": false,
      "unlocked_by": null,
      "difficulty": 1,
      "topics": [
        "control-flow (if-else statements)",
        "control-flow (loops)",
        "sequences",
        "sets",
        "strings",
        "algorithms",
        "filtering",
        "logic"
      ]
    },
    {
      "uuid": "04316811-0bc3-4377-8ff5-5a300ba41d61",
      "slug": "word-count",
      "core": false,
      "unlocked_by": null,
      "difficulty": 3,
      "topics": [
        "strings",
        "algorithms",
        "logic",
        "pattern recognition",
        "text formatting"
      ]
    },
    {
      "uuid": "22606e91-57f3-44cf-ab2d-94f6ee6402e8",
      "slug": "gigasecond",
      "core": false,
      "unlocked_by": null,
      "difficulty": 1,
      "topics": [

      ]
    },
    {
      "uuid": "009a80e2-7901-4d3b-9af2-cdcbcc0b49ae",
      "slug": "bob",
      "core": false,
      "unlocked_by": null,
      "difficulty": 1,
      "topics": [

      ]
    },
    {
      "uuid": "505e7bdb-e18d-45fd-9849-0bf33492efd9",
      "slug": "run-length-encoding",
      "core": false,
      "unlocked_by": null,
      "difficulty": 1,
      "topics": [

      ]
    },
    {
      "uuid": "a5aff23f-7829-403f-843a-d3312dca31e8",
      "slug": "meetup",
      "core": false,
      "unlocked_by": null,
      "difficulty": 1,
      "topics": [

      ]
    },
    {
      "uuid": "4c408aab-80b9-475d-9c06-b01cd0fcd08f",
      "slug": "rotational-cipher",
      "core": false,
      "unlocked_by": null,
      "difficulty": 1,
      "topics": [
        "strings",
        "logic",
        "control-flow (loops)"
      ]
    },
    {
      "uuid": "913b6099-d75a-4c27-8243-476081752c31",
      "slug": "difference-of-squares",
      "core": false,
      "unlocked_by": null,
      "difficulty": 1,
      "topics": [

      ]
    },
    {
      "uuid": "43eaf8bd-0b4d-4ea9-850a-773f013325ef",
      "slug": "anagram",
      "core": false,
      "unlocked_by": null,
      "difficulty": 1,
      "topics": [

      ]
    },
    {
      "uuid": "83627e35-4689-4d9b-a81b-284c2c084466",
      "slug": "allergies",
      "core": false,
      "unlocked_by": null,
      "difficulty": 1,
      "topics": [

      ]
    },
    {
      "uuid": "aa4c2e85-b8f8-4309-9708-d8ff805054c2",
      "slug": "series",
      "core": false,
      "unlocked_by": null,
      "difficulty": 1,
      "topics": [

      ]
    },
    {
      "uuid": "ca474c47-57bb-4995-bf9a-b6937479de29",
      "slug": "robot-simulator",
      "core": false,
      "unlocked_by": null,
      "difficulty": 1,
      "topics": [

      ]
    },
    {
      "uuid": "ad0192e6-7742-4922-a53e-791e25eb9ba3",
      "slug": "sieve",
      "core": false,
      "unlocked_by": null,
      "difficulty": 1,
      "topics": [

      ]
    },
    {
      "uuid": "02b91a90-244d-479e-a039-0e1d328c0be9",
      "slug": "atbash-cipher",
      "core": false,
      "unlocked_by": null,
      "difficulty": 1,
      "topics": [

      ]
    },
    {
      "uuid": "6e0caa0a-6a1a-4f03-bf0f-e07711f4b069",
      "slug": "sum-of-multiples",
      "core": false,
      "unlocked_by": null,
      "difficulty": 1,
      "topics": [

      ]
    },
    {
      "uuid": "038c7f7f-02f6-496f-9e16-9372621cc4cd",
      "slug": "acronym",
      "core": false,
      "unlocked_by": null,
      "difficulty": 1,
      "topics": [

      ]
    },
    {
      "uuid": "2f86ce8e-47c7-4858-89fc-e7729feb0f2f",
      "slug": "say",
      "core": false,
      "unlocked_by": null,
      "difficulty": 1,
      "topics": [

      ]
    },
    {
      "uuid": "21624a3e-6e43-4c0e-94b0-dee5cdaaf2aa",
      "slug": "largest-series-product",
      "core": false,
      "unlocked_by": null,
      "difficulty": 1,
      "topics": [

      ]
    },
    {
      "uuid": "42a2916c-ef03-44ac-b6d8-7eda375352c2",
      "slug": "kindergarten-garden",
      "core": false,
      "unlocked_by": null,
      "difficulty": 1,
      "topics": [

      ]
    },
    {
      "uuid": "aadde1a8-ed7a-4242-bfc0-6dddfd382cf3",
      "slug": "grade-school",
      "core": false,
      "unlocked_by": null,
      "difficulty": 1,
      "topics": [

      ]
    },
    {
      "uuid": "07481204-fe88-4aa2-995e-d40d1ae15070",
      "slug": "flatten-array",
      "core": false,
      "unlocked_by": null,
      "difficulty": 1,
      "topics": [

      ]
    },
    {
      "uuid": "bffe2007-717a-44ee-b628-b9c86a5001e8",
      "slug": "roman-numerals",
      "core": false,
      "unlocked_by": null,
      "difficulty": 1,
      "topics": [

      ]
    },
    {
      "uuid": "f8303c4d-bbbb-495b-b61b-0f617f7c9a13",
      "slug": "space-age",
      "core": false,
      "unlocked_by": null,
      "difficulty": 1,
      "topics": [

      ]
    },
    {
      "uuid": "a24e6d34-9952-44f4-a0cd-02c7fedb4875",
      "slug": "grains",
      "core": false,
      "unlocked_by": null,
      "difficulty": 1,
      "topics": [

      ]
    },
    {
      "uuid": "34dde040-672e-472f-bf2e-b87b6f9933c0",
      "slug": "luhn",
      "core": false,
      "unlocked_by": null,
      "difficulty": 1,
      "topics": [

      ]
    },
    {
      "uuid": "a3b24ef2-303a-494e-8804-e52a67ef406b",
      "slug": "etl",
      "core": false,
      "unlocked_by": null,
      "difficulty": 1,
      "topics": [

      ]
    },
    {
      "uuid": "41dd9178-76b4-4f78-b71a-b5ff8d12645b",
      "slug": "prime-factors",
      "core": false,
      "unlocked_by": null,
      "difficulty": 1,
      "topics": [

      ]
    },
    {
      "uuid": "a5bc16da-8d55-4840-9523-686aebbaaa7e",
      "slug": "pig-latin",
      "core": false,
      "unlocked_by": null,
      "difficulty": 1,
      "topics": [

      ]
    },
    {
      "uuid": "09b2f396-00d7-4d89-ac47-5c444e00dd99",
      "slug": "simple-cipher",
      "core": false,
      "unlocked_by": null,
      "difficulty": 1,
      "topics": [

      ]
    },
    {
      "uuid": "d081446b-f26b-41a2-ab7f-dd7f6736ecfe",
      "slug": "scrabble-score",
      "core": false,
      "unlocked_by": null,
      "difficulty": 1,
      "topics": [

      ]
    },
    {
      "uuid": "e8685468-8006-480f-87c6-6295700def38",
      "slug": "crypto-square",
      "core": false,
      "unlocked_by": null,
      "difficulty": 1,
      "topics": [

      ]
    },
    {
      "uuid": "cc5eb848-09bc-458c-8fb6-3a17687cb4eb",
      "slug": "sublist",
      "core": false,
      "unlocked_by": null,
      "difficulty": 1,
      "topics": [

      ]
    },
    {
      "uuid": "7b53865e-a981-46e0-8e47-6f8e1f3854b3",
      "slug": "pythagorean-triplet",
      "core": false,
      "unlocked_by": null,
      "difficulty": 1,
      "topics": [

      ]
    },
    {
      "uuid": "77ee3b0e-a4e9-4257-bcfc-ff2c8f1477ab",
      "slug": "circular-buffer",
      "core": false,
      "unlocked_by": null,
      "difficulty": 1,
      "topics": [

      ]
    },
    {
      "uuid": "bf30b17f-6b71-4bb5-815a-88f8181b89ae",
      "slug": "robot-name",
      "core": false,
      "unlocked_by": null,
      "difficulty": 1,
      "topics": [

      ]
    },
    {
      "uuid": "b564927a-f08f-4287-9e8d-9bd5daa7081f",
      "slug": "matrix",
      "core": false,
      "unlocked_by": null,
      "difficulty": 1,
      "topics": [

      ]
    },
    {
      "uuid": "6434cc19-1ea3-43dd-9580-72267ec76b80",
      "slug": "rail-fence-cipher",
      "core": false,
      "unlocked_by": null,
      "difficulty": 1,
      "topics": [

      ]
    },
    {
      "uuid": "a20924d2-fe6d-4714-879f-3239feb9d2f2",
      "slug": "nth-prime",
      "core": false,
      "unlocked_by": null,
      "difficulty": 1,
      "topics": [

      ]
    },
    {
      "uuid": "71c96c5f-f3b6-4358-a9c6-fc625e2edda2",
      "slug": "saddle-points",
      "core": false,
      "unlocked_by": null,
      "difficulty": 1,
      "topics": [

      ]
    },
    {
      "uuid": "b7984882-65df-4993-a878-7872c776592a",
      "slug": "beer-song",
      "core": false,
      "unlocked_by": null,
      "difficulty": 1,
      "topics": [

      ]
    },
    {
      "uuid": "c23ae7a3-3095-4608-8720-ee9ce8938f26",
      "slug": "perfect-numbers",
      "core": false,
      "unlocked_by": null,
      "difficulty": 1,
      "topics": [

      ]
    },
    {
      "uuid": "0d5b2a0e-31ff-4c8c-a155-0406f7dca3ae",
      "slug": "secret-handshake",
      "core": false,
      "unlocked_by": null,
      "difficulty": 1,
      "topics": [

      ]
    },
    {
      "uuid": "d41238ce-359c-4a9a-81ea-ca5d2c4bb50d",
      "slug": "twelve-days",
      "core": false,
      "unlocked_by": null,
      "difficulty": 1,
      "topics": [

      ]
    },
    {
      "uuid": "fa795dcc-d390-4e98-880c-6e8e638485e3",
      "slug": "palindrome-products",
      "core": false,
      "unlocked_by": null,
      "difficulty": 1,
      "topics": [

      ]
    },
    {
      "uuid": "45229a7c-6703-4240-8287-16645881a043",
      "slug": "bracket-push",
      "core": false,
      "unlocked_by": null,
      "difficulty": 1,
      "topics": [

      ]
    },
    {
      "uuid": "7e768b54-4591-4a30-9ddb-66ca13400ca3",
      "slug": "minesweeper",
      "core": false,
      "unlocked_by": null,
      "difficulty": 1,
      "topics": [

      ]
    },
    {
      "uuid": "b280c252-5320-4e53-8294-1385d564eb02",
      "slug": "queen-attack",
      "core": false,
      "unlocked_by": null,
      "difficulty": 1,
      "topics": [

      ]
    },
    {
      "uuid": "af50bb9a-e400-49ce-966f-016c31720be1",
      "slug": "wordy",
      "core": false,
      "unlocked_by": null,
      "difficulty": 1,
      "topics": [

      ]
    },
    {
      "uuid": "f384c6f8-987d-41a2-b504-e50506585526",
      "slug": "phone-number",
      "core": false,
      "unlocked_by": null,
      "difficulty": 1,
      "topics": [

      ]
    },
    {
      "uuid": "98ca48ed-5818-442c-bce1-308c8b3b3b77",
      "slug": "ocr-numbers",
      "core": false,
      "unlocked_by": null,
      "difficulty": 1,
      "topics": [

      ]
    },
    {
      "uuid": "7c2e93ae-d265-4481-b583-a496608c6031",
      "slug": "house",
      "core": false,
      "unlocked_by": null,
      "difficulty": 1,
      "topics": [

      ]
    },
    {
      "uuid": "f0bc144f-3226-4e53-93ee-e60316b29e31",
      "slug": "triangle",
      "core": false,
      "unlocked_by": null,
      "difficulty": 1,
      "topics": [

      ]
    },
    {
      "uuid": "dc6e61a2-e9b9-4406-ba5c-188252afbba1",
      "slug": "transpose",
      "core": false,
      "unlocked_by": null,
      "difficulty": 1,
      "topics": [

      ]
    },
    {
      "uuid": "dcc0ee26-e384-4bd4-8c4b-613fa0bb8188",
      "slug": "poker",
      "core": false,
      "unlocked_by": null,
      "difficulty": 1,
      "topics": [

      ]
    },
    {
      "uuid": "7e1d90d5-dbc9-47e0-8e26-c3ff83b73c2b",
      "slug": "zebra-puzzle",
      "core": false,
      "unlocked_by": null,
      "difficulty": 1,
      "topics": [

      ]
    },
    {
      "uuid": "4bebdd8d-a032-4993-85c5-7cc74fc89312",
      "slug": "rectangles",
      "core": false,
      "unlocked_by": null,
      "difficulty": 1,
      "topics": [

      ]
    },
    {
      "uuid": "a8288e93-93c5-4e0f-896c-2a376f6f6e5e",
      "slug": "binary-search",
      "core": false,
      "unlocked_by": null,
      "difficulty": 1,
      "topics": [

      ]
    },
    {
      "uuid": "818c6472-b734-4ff4-8016-ce540141faec",
      "slug": "list-ops",
      "core": false,
      "unlocked_by": null,
      "difficulty": 1,
      "topics": [

      ]
    },
    {
      "uuid": "4899b2ef-675f-4d14-b68a-1a457de91276",
      "slug": "book-store",
      "core": false,
      "unlocked_by": null,
      "difficulty": 1,
      "topics": [

      ]
    },
    {
      "uuid": "ca7a8b16-e5d5-4211-84f0-2f8e35b4a665",
      "slug": "linked-list",
      "core": false,
      "unlocked_by": null,
      "difficulty": 1,
      "topics": [

      ]
    },
    {
      "uuid": "a7bc6837-59e4-46a1-89a2-a5aa44f5e66e",
      "slug": "diamond",
      "core": false,
      "unlocked_by": null,
      "difficulty": 1,
      "topics": [

      ]
    },
    {
      "uuid": "aa4332bd-fc38-47a4-8bff-e1b660798418",
      "slug": "variable-length-quantity",
      "core": false,
      "unlocked_by": null,
      "difficulty": 1,
      "topics": [

      ]
    },
    {
      "uuid": "a2ff75f9-8b2c-4c4b-975d-913711def9ab",
      "slug": "all-your-base",
      "core": false,
      "unlocked_by": null,
      "difficulty": 4,
      "topics": [
        "integers",
        "transforming"
      ]
    },
    {
      "uuid": "459fda78-851e-4bb0-a416-953528f46bd7",
      "slug": "clock",
      "core": false,
      "unlocked_by": null,
      "difficulty": 2,
      "topics": [
        "classes",
        "time",
        "mathematics",
        "logic",
        "text formatting"
      ]
    },
    {
      "uuid": "ecc97fc6-2e72-4325-9b67-b56c83b13a91",
      "slug": "grep",
      "core": false,
      "unlocked_by": null,
      "difficulty": 4,
      "topics": [
        "files",
        "text formatting",
        "searching"
      ]
    },
    {
      "uuid": "dc2917d5-aaa9-43d9-b9f4-a32919fdbe18",
      "slug": "word-search",
      "core": false,
      "unlocked_by": null,
      "difficulty": 6,
      "topics": [
        "strings",
        "searching"
      ]
    },
    {
      "uuid": "66466141-485c-470d-b73b-0a3d5a957c3d",
      "slug": "alphametics",
      "core": false,
      "unlocked_by": null,
      "difficulty": 6,
      "topics": [

      ]
    },
    {
      "uuid": "49377a3f-38ba-4d61-b94c-a54cfc9034d0",
      "slug": "tournament",
      "core": false,
      "unlocked_by": null,
      "difficulty": 1,
      "topics": [

      ]
    },
    {
      "uuid": "8cd58325-61fc-46fd-85f9-425b4c41f3de",
      "slug": "scale-generator",
      "core": false,
      "unlocked_by": null,
      "difficulty": 3,
      "topics": [
        "strings",
        "pattern matching"
      ]
    },
    {
      "uuid": "c89243f3-703e-4fe0-8e43-f200eedf2825",
      "slug": "protein-translation",
      "core": false,
      "unlocked_by": null,
      "difficulty": 3,
      "topics": [
        "strings",
        "pattern matching"
      ]
    },
    {
      "uuid": "889df88a-767d-490f-92c4-552d8ec9de34",
      "slug": "change",
      "core": false,
      "unlocked_by": null,
      "difficulty": 4,
      "topics": [
        "Control-flow (loops)",
        "Arrays",
        "Algorithms"
      ]
    },
    {
      "uuid": "bacb2184-025f-0980-38d6-34fb419e03a6d3d8b44",
      "slug": "two-fer",
      "core": false,
      "unlocked_by": null,
      "difficulty": 1,
      "topics": [
        "control-flow (if-else statements)",
        "optional values",
        "text formatting"
      ]
    },
    {
      "uuid": "33f689ee-1d9c-4908-a71c-f84bff3510df",
      "slug": "collatz-conjecture",
      "core": false,
      "unlocked_by": null,
      "difficulty": 1,
      "topics": [
            "control-flow (loops)"
      ]
    },
    {
      "uuid": "7f4d5743-7ab8-42ca-b393-767f7e9a4e97",
      "slug": "complex-numbers",
      "core": false,
      "unlocked_by": null,
      "difficulty": 6,
      "topics": [
        "tuples",
        "mathematics"
      ]
    },
    {
<<<<<<< HEAD
      "uuid": "e348a307-078c-5280-65af-a159283d4e79438b755",
      "slug": "forth",
      "core": false,
      "unlocked_by": null,
      "difficulty": 5,
      "topics": [
        "parsing",
        "stacks"
=======
      "uuid": "8c89f739-05fb-7b80-b5f9-6ad079c750ba8302be8",
      "slug": "two-bucket",
      "difficulty": 5,
      "topics": [
        "algorithms",
        "loops",
        "conditionals"
>>>>>>> 2a068215
      ]
    },
    {
      "uuid": "e7351e8e-d3ff-4621-b818-cd55cf05bffd",
      "slug": "accumulate",
      "deprecated": true
    },
    {
      "uuid": "105f25ec-7ce2-4797-893e-05e3792ebd91",
      "slug": "nucleotide-count",
      "deprecated": true
    },
    {
      "uuid": "4094d27f-4d03-4308-9fd7-9f3de312afec",
      "slug": "octal",
      "deprecated": true
    },
    {
      "uuid": "e1e1c7d7-c1d9-4027-b90d-fad573182419",
      "slug": "pascals-triangle",
      "deprecated": true
    },
    {
      "uuid": "d85ec4f2-c201-4eff-9f3a-831a0cc38e8d",
      "slug": "point-mutations",
      "deprecated": true
    },
    {
      "uuid": "9fd94229-f974-45bb-97ea-8bfe484f6eb3",
      "slug": "proverb",
      "deprecated": true
    },
    {
      "uuid": "82d82e32-cb30-4119-8862-d019563dd1e3",
      "slug": "raindrops",
      "deprecated": true
    },
    {
      "uuid": "b50b29a1-782d-4277-a4d4-23f635fbdaa6",
      "slug": "strain",
      "deprecated": true
    },
    {
      "uuid": "061a6543-d51d-4619-891b-16f92c6435ca",
      "slug": "trinary",
      "deprecated": true
    },
    {
      "uuid": "49127efa-1124-4f27-bee4-99992e3433de",
      "slug": "binary",
      "deprecated": true
    },
    {
      "uuid": "6b7f7b1f-c388-4f4c-b924-84535cc5e1a0",
      "slug": "hexadecimal",
      "deprecated": true
    }
  ],
  "foregone": [

  ]
}<|MERGE_RESOLUTION|>--- conflicted
+++ resolved
@@ -835,16 +835,6 @@
       ]
     },
     {
-<<<<<<< HEAD
-      "uuid": "e348a307-078c-5280-65af-a159283d4e79438b755",
-      "slug": "forth",
-      "core": false,
-      "unlocked_by": null,
-      "difficulty": 5,
-      "topics": [
-        "parsing",
-        "stacks"
-=======
       "uuid": "8c89f739-05fb-7b80-b5f9-6ad079c750ba8302be8",
       "slug": "two-bucket",
       "difficulty": 5,
@@ -852,7 +842,17 @@
         "algorithms",
         "loops",
         "conditionals"
->>>>>>> 2a068215
+      ]
+    },
+    {
+      "uuid": "e348a307-078c-5280-65af-a159283d4e79438b755",
+      "slug": "forth",
+      "core": false,
+      "unlocked_by": null,
+      "difficulty": 5,
+      "topics": [
+        "parsing",
+        "stacks"
       ]
     },
     {
