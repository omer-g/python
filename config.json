--- conflicted
+++ resolved
@@ -1044,15 +1044,6 @@
       ]
     },
     {
-<<<<<<< HEAD
-      "uuid": "3a2a947a-01b3-1e80-e32b-de1756fd88365adf12e",
-      "slug": "error-handling",
-      "core": false,
-      "unlocked_by": null,
-      "difficulty": 3,
-      "topics": [
-        "exception_handling"
-=======
       "uuid": "1818f134-0ed9-e680-9b29-45ffd2b3344b0f841c7",
       "slug": "markdown",
       "difficulty": 3,
@@ -1081,7 +1072,16 @@
         "algorithms",
         "loops",
         "conditionals"
->>>>>>> 4594dbb3
+      ]
+    },
+    {
+      "uuid": "3a2a947a-01b3-1e80-e32b-de1756fd88365adf12e",
+      "slug": "error-handling",
+      "core": false,
+      "unlocked_by": null,
+      "difficulty": 3,
+      "topics": [
+        "exception_handling"
       ]
     },
     {
